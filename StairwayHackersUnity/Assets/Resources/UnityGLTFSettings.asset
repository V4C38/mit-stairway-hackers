%YAML 1.1
%TAG !u! tag:unity3d.com,2011:
--- !u!114 &-9024695663942169589
MonoBehaviour:
  m_ObjectHideFlags: 3
  m_CorrespondingSourceObject: {fileID: 0}
  m_PrefabInstance: {fileID: 0}
  m_PrefabAsset: {fileID: 0}
  m_GameObject: {fileID: 0}
  m_Enabled: 1
  m_EditorHideFlags: 0
  m_Script: {fileID: 11500000, guid: 3579a4c311b8427f81a0c1a29e9acfe8, type: 3}
  m_Name: LightsPunctualExport
  m_EditorClassIdentifier: 
  enabled: 1
--- !u!114 &-7875569089208382959
MonoBehaviour:
  m_ObjectHideFlags: 3
  m_CorrespondingSourceObject: {fileID: 0}
  m_PrefabInstance: {fileID: 0}
  m_PrefabAsset: {fileID: 0}
  m_GameObject: {fileID: 0}
  m_Enabled: 1
  m_EditorHideFlags: 0
  m_Script: {fileID: 11500000, guid: 837601ceb763400cadb3575e55885670, type: 3}
  m_Name: MeshoptImport
  m_EditorClassIdentifier: 
  enabled: 1
--- !u!114 &-7676276083292676542
MonoBehaviour:
  m_ObjectHideFlags: 3
  m_CorrespondingSourceObject: {fileID: 0}
  m_PrefabInstance: {fileID: 0}
  m_PrefabAsset: {fileID: 0}
  m_GameObject: {fileID: 0}
  m_Enabled: 1
  m_EditorHideFlags: 0
  m_Script: {fileID: 11500000, guid: d48839dd2db84f9f94ec4e3bb77e9f9e, type: 3}
  m_Name: LightsPunctualImport
  m_EditorClassIdentifier: 
  enabled: 1
--- !u!114 &-7023277514674198440
MonoBehaviour:
  m_ObjectHideFlags: 3
  m_CorrespondingSourceObject: {fileID: 0}
  m_PrefabInstance: {fileID: 0}
  m_PrefabAsset: {fileID: 0}
  m_GameObject: {fileID: 0}
  m_Enabled: 1
  m_EditorHideFlags: 0
  m_Script: {fileID: 11500000, guid: 969cbb3ac6864c2f9e49e468eef2744c, type: 3}
  m_Name: Ktx2Import
  m_EditorClassIdentifier: 
  enabled: 1
--- !u!114 &-6855978805706617812
MonoBehaviour:
  m_ObjectHideFlags: 3
  m_CorrespondingSourceObject: {fileID: 0}
  m_PrefabInstance: {fileID: 0}
  m_PrefabAsset: {fileID: 0}
  m_GameObject: {fileID: 0}
  m_Enabled: 1
  m_EditorHideFlags: 0
  m_Script: {fileID: 11500000, guid: 5d19ac0d23e84c248f196d1afbe9b9d0, type: 3}
  m_Name: MaterialExtensionsImport
  m_EditorClassIdentifier: 
  enabled: 1
  KHR_materials_ior: 1
  KHR_materials_transmission: 1
  KHR_materials_volume: 1
  KHR_materials_iridescence: 1
  KHR_materials_specular: 1
  KHR_materials_clearcoat: 1
  KHR_materials_sheen: 1
  KHR_materials_pbrSpecularGlossiness: 1
  KHR_materials_emissive_strength: 1
--- !u!114 &-5852643751540856897
MonoBehaviour:
  m_ObjectHideFlags: 3
  m_CorrespondingSourceObject: {fileID: 0}
  m_PrefabInstance: {fileID: 0}
  m_PrefabAsset: {fileID: 0}
  m_GameObject: {fileID: 0}
  m_Enabled: 1
  m_EditorHideFlags: 0
  m_Script: {fileID: 11500000, guid: 657e8ad50b314306871d6aca75eba656, type: 3}
  m_Name: UnityGltfImporterPlugin
  m_EditorClassIdentifier: 
  enabled: 1
--- !u!114 &-5416024919765324884
MonoBehaviour:
  m_ObjectHideFlags: 3
  m_CorrespondingSourceObject: {fileID: 0}
  m_PrefabInstance: {fileID: 0}
  m_PrefabAsset: {fileID: 0}
  m_GameObject: {fileID: 0}
  m_Enabled: 1
  m_EditorHideFlags: 0
  m_Script: {fileID: 11500000, guid: 3d9fe28b7eb945fd891714c55c74f44b, type: 3}
  m_Name: CanvasExport
  m_EditorClassIdentifier: 
  enabled: 0
--- !u!114 &-3503961416295473676
MonoBehaviour:
  m_ObjectHideFlags: 3
  m_CorrespondingSourceObject: {fileID: 0}
  m_PrefabInstance: {fileID: 0}
  m_PrefabAsset: {fileID: 0}
  m_GameObject: {fileID: 0}
  m_Enabled: 1
  m_EditorHideFlags: 0
  m_Script: {fileID: 11500000, guid: 2d3bb2aeeab442db8c587d6e67450acc, type: 3}
  m_Name: UnlitMaterialsImport
  m_EditorClassIdentifier: 
  enabled: 1
--- !u!114 &-3343568360577860359
MonoBehaviour:
  m_ObjectHideFlags: 3
  m_CorrespondingSourceObject: {fileID: 0}
  m_PrefabInstance: {fileID: 0}
  m_PrefabAsset: {fileID: 0}
  m_GameObject: {fileID: 0}
  m_Enabled: 1
  m_EditorHideFlags: 0
  m_Script: {fileID: 11500000, guid: 984138db70144b97b48597182a21b46c, type: 3}
  m_Name: TextureTransformExport
  m_EditorClassIdentifier: 
  enabled: 1
--- !u!114 &-2498587141682005488
MonoBehaviour:
  m_ObjectHideFlags: 3
  m_CorrespondingSourceObject: {fileID: 0}
  m_PrefabInstance: {fileID: 0}
  m_PrefabAsset: {fileID: 0}
  m_GameObject: {fileID: 0}
  m_Enabled: 1
  m_EditorHideFlags: 0
  m_Script: {fileID: 11500000, guid: 5dd4c08c7d6d71f4ca7d83fb653d4f9b, type: 3}
  m_Name: TextMeshGameObjectExport
  m_EditorClassIdentifier: 
  enabled: 1
--- !u!114 &-224020262975486992
MonoBehaviour:
  m_ObjectHideFlags: 3
  m_CorrespondingSourceObject: {fileID: 0}
  m_PrefabInstance: {fileID: 0}
  m_PrefabAsset: {fileID: 0}
  m_GameObject: {fileID: 0}
  m_Enabled: 1
  m_EditorHideFlags: 0
  m_Script: {fileID: 11500000, guid: 473c2b5b3de547139304b32beee641e9, type: 3}
  m_Name: AnimationPointerImport
  m_EditorClassIdentifier: 
  enabled: 1
--- !u!114 &1
MonoBehaviour:
  m_ObjectHideFlags: 0
  m_CorrespondingSourceObject: {fileID: 0}
  m_PrefabInstance: {fileID: 0}
  m_PrefabAsset: {fileID: 0}
  m_GameObject: {fileID: 0}
  m_Enabled: 1
  m_EditorHideFlags: 0
  m_Script: {fileID: 11500000, guid: 9d9a5969691dba845877d0a52b6d9397, type: 3}
  m_Name: UnityGLTFSettings
  m_EditorClassIdentifier: 
  shaderStrippingSettings:
    stripPassesFromAllShaders: 0
    stripPasses: 0
  ImportPlugins:
  - {fileID: -7676276083292676542}
  - {fileID: -6855978805706617812}
  - {fileID: -7875569089208382959}
  - {fileID: 3521127163686174438}
  - {fileID: -7023277514674198440}
  - {fileID: 2098259940620880527}
  - {fileID: 6917513142694784014}
  - {fileID: -3503961416295473676}
  - {fileID: 6080210096599882400}
  - {fileID: -224020262975486992}
  - {fileID: -5852643751540856897}
  ExportPlugins:
  - {fileID: 8419021603649649247}
  - {fileID: 2624271647987712631}
  - {fileID: 239286915073252827}
  - {fileID: -3343568360577860359}
  - {fileID: -9024695663942169589}
  - {fileID: 6224711659283914226}
  - {fileID: -2498587141682005488}
  - {fileID: -5416024919765324884}
  - {fileID: 8379940193919550989}
  - {fileID: 918446190599206449}
<<<<<<< HEAD
  - {fileID: 4877442760949459708}
=======
  - {fileID: 2773069171208025502}
>>>>>>> 2f429aa7
  exportNames: 1
  exportFullPath: 0
  requireExtensions: 0
  useMainCameraVisibility: 1
  exportDisabledGameObjects: 0
  tryExportTexturesFromDisk: 0
  useTextureFileTypeHeuristic: 1
  defaultJpegQuality: 90
  exportAnimations: 1
  bakeAnimationSpeed: 1
  uniqueAnimationNames: 0
  bakeSkinnedMeshes: 0
  blendShapeExportProperties: -1
  blendShapeExportSparseAccessors: 1
  exportVertexColors: 1
  UseCaching: 1
--- !u!114 &239286915073252827
MonoBehaviour:
  m_ObjectHideFlags: 3
  m_CorrespondingSourceObject: {fileID: 0}
  m_PrefabInstance: {fileID: 0}
  m_PrefabAsset: {fileID: 0}
  m_GameObject: {fileID: 0}
  m_Enabled: 1
  m_EditorHideFlags: 0
  m_Script: {fileID: 11500000, guid: b6d87ebf60834245a388cd150253839d, type: 3}
  m_Name: AnimationPointerExport
  m_EditorClassIdentifier: 
  enabled: 0
--- !u!114 &918446190599206449
MonoBehaviour:
  m_ObjectHideFlags: 3
  m_CorrespondingSourceObject: {fileID: 0}
  m_PrefabInstance: {fileID: 0}
  m_PrefabAsset: {fileID: 0}
  m_GameObject: {fileID: 0}
  m_Enabled: 1
  m_EditorHideFlags: 0
  m_Script: {fileID: 11500000, guid: 5066402b4fbd41e79ab3d7023cca96c5, type: 3}
  m_Name: MaterialVariantsPlugin
  m_EditorClassIdentifier: 
  enabled: 1
--- !u!114 &2098259940620880527
MonoBehaviour:
  m_ObjectHideFlags: 3
  m_CorrespondingSourceObject: {fileID: 0}
  m_PrefabInstance: {fileID: 0}
  m_PrefabAsset: {fileID: 0}
  m_GameObject: {fileID: 0}
  m_Enabled: 1
  m_EditorHideFlags: 0
  m_Script: {fileID: 11500000, guid: 056f401eae1a4f76b6f580ebf76127a9, type: 3}
  m_Name: GPUInstancingImport
  m_EditorClassIdentifier: 
  enabled: 1
--- !u!114 &2624271647987712631
MonoBehaviour:
  m_ObjectHideFlags: 3
  m_CorrespondingSourceObject: {fileID: 0}
  m_PrefabInstance: {fileID: 0}
  m_PrefabAsset: {fileID: 0}
  m_GameObject: {fileID: 0}
  m_Enabled: 1
  m_EditorHideFlags: 0
  m_Script: {fileID: 11500000, guid: 9571021a85f04ddfb74e8aa5aad9cc5a, type: 3}
  m_Name: UnlitMaterialsExport
  m_EditorClassIdentifier: 
  enabled: 1
--- !u!114 &2773069171208025502
MonoBehaviour:
  m_ObjectHideFlags: 3
  m_CorrespondingSourceObject: {fileID: 0}
  m_PrefabInstance: {fileID: 0}
  m_PrefabAsset: {fileID: 0}
  m_GameObject: {fileID: 0}
  m_Enabled: 1
  m_EditorHideFlags: 0
  m_Script: {fileID: 11500000, guid: 437c5d831ea845cbbab39e725149342d, type: 3}
  m_Name: UnityGltfExporterPlugin
  m_EditorClassIdentifier: 
  enabled: 1
--- !u!114 &3521127163686174438
MonoBehaviour:
  m_ObjectHideFlags: 3
  m_CorrespondingSourceObject: {fileID: 0}
  m_PrefabInstance: {fileID: 0}
  m_PrefabAsset: {fileID: 0}
  m_GameObject: {fileID: 0}
  m_Enabled: 1
  m_EditorHideFlags: 0
  m_Script: {fileID: 11500000, guid: 7dca6a7cdc544a17b19918041bc59d14, type: 3}
  m_Name: DracoImport
  m_EditorClassIdentifier: 
  enabled: 1
--- !u!114 &4877442760949459708
MonoBehaviour:
  m_ObjectHideFlags: 3
  m_CorrespondingSourceObject: {fileID: 0}
  m_PrefabInstance: {fileID: 0}
  m_PrefabAsset: {fileID: 0}
  m_GameObject: {fileID: 0}
  m_Enabled: 1
  m_EditorHideFlags: 0
  m_Script: {fileID: 11500000, guid: 437c5d831ea845cbbab39e725149342d, type: 3}
  m_Name: UnityGltfExporterPlugin
  m_EditorClassIdentifier: 
  enabled: 1
--- !u!114 &6080210096599882400
MonoBehaviour:
  m_ObjectHideFlags: 3
  m_CorrespondingSourceObject: {fileID: 0}
  m_PrefabInstance: {fileID: 0}
  m_PrefabAsset: {fileID: 0}
  m_GameObject: {fileID: 0}
  m_Enabled: 1
  m_EditorHideFlags: 0
  m_Script: {fileID: 11500000, guid: 60bb1ecd8af04e0e864c773a2aaf6263, type: 3}
  m_Name: TextureTransformImport
  m_EditorClassIdentifier: 
  enabled: 1
--- !u!114 &6224711659283914226
MonoBehaviour:
  m_ObjectHideFlags: 3
  m_CorrespondingSourceObject: {fileID: 0}
  m_PrefabInstance: {fileID: 0}
  m_PrefabAsset: {fileID: 0}
  m_GameObject: {fileID: 0}
  m_Enabled: 1
  m_EditorHideFlags: 0
  m_Script: {fileID: 11500000, guid: e63c00ddf0924f0c8bd05f7f16935dfe, type: 3}
  m_Name: LodsExport
  m_EditorClassIdentifier: 
  enabled: 1
--- !u!114 &6917513142694784014
MonoBehaviour:
  m_ObjectHideFlags: 3
  m_CorrespondingSourceObject: {fileID: 0}
  m_PrefabInstance: {fileID: 0}
  m_PrefabAsset: {fileID: 0}
  m_GameObject: {fileID: 0}
  m_Enabled: 1
  m_EditorHideFlags: 0
  m_Script: {fileID: 11500000, guid: 2239c10507484fb78bb19067a66500f2, type: 3}
  m_Name: LodsImport
  m_EditorClassIdentifier: 
  enabled: 1
--- !u!114 &8379940193919550989
MonoBehaviour:
  m_ObjectHideFlags: 3
  m_CorrespondingSourceObject: {fileID: 0}
  m_PrefabInstance: {fileID: 0}
  m_PrefabAsset: {fileID: 0}
  m_GameObject: {fileID: 0}
  m_Enabled: 1
  m_EditorHideFlags: 0
  m_Script: {fileID: 11500000, guid: c85d7bc6d6ea44f46b33f0a3a2e09283, type: 3}
  m_Name: BakeParticleSystem
  m_EditorClassIdentifier: 
  enabled: 0
--- !u!114 &8419021603649649247
MonoBehaviour:
  m_ObjectHideFlags: 3
  m_CorrespondingSourceObject: {fileID: 0}
  m_PrefabInstance: {fileID: 0}
  m_PrefabAsset: {fileID: 0}
  m_GameObject: {fileID: 0}
  m_Enabled: 1
  m_EditorHideFlags: 0
  m_Script: {fileID: 11500000, guid: 5152940c6ada2f3449baca5def38ea64, type: 3}
  m_Name: MaterialExtensionsExport
  m_EditorClassIdentifier: 
  enabled: 1
  KHR_materials_ior: 1
  KHR_materials_transmission: 1
  KHR_materials_volume: 1
  KHR_materials_iridescence: 1
  KHR_materials_specular: 1
  KHR_materials_clearcoat: 1
  KHR_materials_emissive_strength: 1
  KHR_materials_sheen: 1<|MERGE_RESOLUTION|>--- conflicted
+++ resolved
@@ -190,11 +190,7 @@
   - {fileID: -5416024919765324884}
   - {fileID: 8379940193919550989}
   - {fileID: 918446190599206449}
-<<<<<<< HEAD
-  - {fileID: 4877442760949459708}
-=======
   - {fileID: 2773069171208025502}
->>>>>>> 2f429aa7
   exportNames: 1
   exportFullPath: 0
   requireExtensions: 0
@@ -289,19 +285,6 @@
   m_Name: DracoImport
   m_EditorClassIdentifier: 
   enabled: 1
---- !u!114 &4877442760949459708
-MonoBehaviour:
-  m_ObjectHideFlags: 3
-  m_CorrespondingSourceObject: {fileID: 0}
-  m_PrefabInstance: {fileID: 0}
-  m_PrefabAsset: {fileID: 0}
-  m_GameObject: {fileID: 0}
-  m_Enabled: 1
-  m_EditorHideFlags: 0
-  m_Script: {fileID: 11500000, guid: 437c5d831ea845cbbab39e725149342d, type: 3}
-  m_Name: UnityGltfExporterPlugin
-  m_EditorClassIdentifier: 
-  enabled: 1
 --- !u!114 &6080210096599882400
 MonoBehaviour:
   m_ObjectHideFlags: 3
